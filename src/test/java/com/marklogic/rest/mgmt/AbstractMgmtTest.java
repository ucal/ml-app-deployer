--- conflicted
+++ resolved
@@ -2,8 +2,6 @@
 
 import org.junit.Before;
 import org.junit.runner.RunWith;
-import org.slf4j.Logger;
-import org.slf4j.LoggerFactory;
 import org.springframework.beans.factory.annotation.Autowired;
 import org.springframework.http.HttpStatus;
 import org.springframework.test.context.ContextConfiguration;
@@ -27,20 +25,15 @@
 
     // Intended to be used by subclasses
     protected ManageClient manageClient;
-    
+
     protected static HttpStatus.Series[] httpStatus;
 
     @Before
     public void initializeManageClient() {
         manageClient = new ManageClient(manageConfig);
     }
-<<<<<<< HEAD
-    
-    protected final Logger logger = LoggerFactory.getLogger(getClass());
-=======
 
     protected String format(String s, Object... args) {
         return String.format(s, args);
     }
->>>>>>> 48be1a8d
 }