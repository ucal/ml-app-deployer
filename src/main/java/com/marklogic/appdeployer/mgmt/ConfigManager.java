--- conflicted
+++ resolved
@@ -103,51 +103,6 @@
         waitForRestart(timestamp);
     }
 
-<<<<<<< HEAD
-    public void deleteRestApiAndWaitForRestart(AppConfig config, boolean includeModules, boolean includeContent) {
-        String timestamp = getLastRestartTimestamp();
-        logger.info("About to delete REST API, will then wait for MarkLogic to restart");
-        deleteRestApi(config, includeModules, includeContent);
-        waitForRestart(timestamp);
-    }
-
-    public void deleteRestApi(AppConfig config, boolean includeModules, boolean includeContent) {
-        String path = client.getBaseUrl() + "/v1/rest-apis/" + config.getName() + "?";
-        if (includeModules) {
-            path += "include=modules&";
-        }
-        if (includeContent) {
-            path += "include=content";
-        }
-        logger.info("Deleting app, path: " + path);
-        client.getRestTemplate().exchange(path, HttpMethod.DELETE, null, String.class);
-        logger.info("Finished deleting app");
-    }
-
-    public void waitForRestart(String lastRestartTimestamp) {
-        logger.info("Waiting for MarkLogic to restart, last restart timestamp: " + lastRestartTimestamp);
-        logger.info("Ignore any HTTP client logging about socket exceptions and retries, those are expected while waiting for MarkLogic to restart");
-        while (true) {
-            sleepUntilNextRestartCheck();
-            String restart = getLastRestartTimestamp();
-            if (restart != null && !restart.equals(lastRestartTimestamp)) {
-                logger.info(String
-                        .format("MarkLogic has successfully restarted; new restart timestamp [%s] is greater than last restart timestamp [%s]",
-                                restart, lastRestartTimestamp));
-                break;
-            }
-        }
-    }
-
-    protected void sleepUntilNextRestartCheck() {
-        try {
-            Thread.sleep(getWaitForRestartCheckInterval());
-        } catch (Exception e) {
-            // ignore
-        }
-    }
-
-=======
     /**
      * This is the primary method for deleting an entire app. That means it'll need knowledge of everything created by
      * the app, and not just the REST API.
@@ -207,7 +162,6 @@
         }
     }
 
->>>>>>> 932e4bb6
     /**
      * TODO May want to extract this into an AdminManager that depends on AdminConfig.
      */
